--- conflicted
+++ resolved
@@ -70,8 +70,4 @@
     };
 }
 
-<<<<<<< HEAD
-smaller_tuples_too!(impl_value, T0, T1, T2, T3, T4, T5, T6, T7);
-=======
-smaller_tuples_too!(tuple_impl, T0, T1, T2, T3, T4, T5, T6, T7);
->>>>>>> bc8d66c4
+smaller_tuples_too!(tuple_impl, T0, T1, T2, T3, T4, T5, T6, T7);